--- conflicted
+++ resolved
@@ -330,19 +330,8 @@
 
             self._simulation_info.update(light.generate_simulation_dict())
 
-<<<<<<< HEAD
         return self._simulation_info    
         
-    def _copy_static_dir(self):
-        """
-        Copies all the static files required in the
-        visualization to the current working directory
-        The files and sub directories are stored within
-        a hidden directory named .pydy_viz in the current
-        working directory.
-        Working directory can be cleaned by calling _cleanup()
-        method, which deletes the .pydy_viz directory.
-=======
     def create_static_html(self, overwrite=False):
         """Creates a directory named ``static`` in the current working
         directory which contains all of the HTML, CSS, and Javascript files
@@ -362,8 +351,6 @@
         overwrite : boolean, optional, default=False
             If true, the directory named ``static`` in the current working
             directory will be overwritten.
->>>>>>> f7399f48
-
         """
 
         dst = os.path.join(os.getcwd(), 'static')
