--- conflicted
+++ resolved
@@ -342,11 +342,8 @@
 
         return self._simulation_info    
         
-<<<<<<< HEAD
-    def create_static_html(self, overwrite=False,silent=False):
-=======
-    def create_static_html(self, overwrite=False):
->>>>>>> 72a887c8
+    def create_static_html(self, overwrite=False, silent=False):
+
         """Creates a directory named ``static`` in the current working
         directory which contains all of the HTML, CSS, and Javascript files
         required to run the visualization. Simply open ``static/index.html``
@@ -360,7 +357,6 @@
 
         Parameters
         ----------
-<<<<<<< HEAD
         overwrite : boolean, optional, default=False
             If True, the directory named ``static`` in the current working
             directory will be overwritten.
@@ -403,52 +399,6 @@
         """Removes the ``static`` directory from the current working
         directory.
 
-=======
-        dir_name : string
-            A valid directory name.
-        overwrite : boolean, optional, default=False
-            If true, the directory named ``static`` in the current working
-            directory will be overwritten.
-        """
-
-        dst = os.path.join(os.getcwd(), 'static')
-
-        if os.path.exists(dst) and overwrite is False:
-            ans = raw_input("The 'static' directory already exists. Would "
-                            + "you like to overwrite the contents? [y|n]\n")
-            if ans == 'y':
-                shutil.rmtree(dst)
-                overwrite = True
-        elif os.path.exists(dst) and overwrite is True:
-            shutil.rmtree(dst)
-        elif not os.path.exists(dst):
-            overwrite = True
-
-        if overwrite is True:
-            src = os.path.join(os.path.dirname(__file__), 'static')
-            print("Copying static data.")
-            shutil.copytree(src, dst)
-            print("Copying Simulation data.")
-            _outfile_loc = os.path.join(os.getcwd(), 'static', 'data.json')
-            outfile = open(_outfile_loc, "w")
-            # For static rendering, we need to define json data as a
-            # JavaScript variable.
-            outfile.write('var JSONObj=')
-            outfile.write(json.dumps(self._data_dict, indent=4,
-                                    separators=(',', ': ')))
-            outfile.write(';')
-            outfile.close()
-            print("To view the visualization, open {}".format(
-                os.path.join(dst, 'index.html')) +
-                " in a WebGL compliant browser.")
-        else:
-            print('Aborted.')
-
-    def remove_static_html(self, force=False):
-        """Removes the ``static`` directory from the current working
-        directory.
-
->>>>>>> 72a887c8
         Parameters
         ----------
         force : boolean, optional, default=False
@@ -456,7 +406,6 @@
             directory.
 
         """
-<<<<<<< HEAD
         if not os.path.exists('static'):
             print "All Done!"
             return
@@ -473,45 +422,6 @@
             print "All Done!"
         else:
             print "aborted!"    
-=======
-        if os.path.exists('static'):
-            if force is False:
-                ans = raw_input("Are you sure you would like to delete the " +
-                                "'static' directory? [y|n]\n")
-                if ans == 'y':
-                    force = True
-
-            if force is True:
-                print 'Cleaning up static directory..'
-                distutils.dir_util.remove_tree(os.path.join(os.getcwd(),
-                                                            'static'))
-                print 'All Done!'
-            else:
-                print('Aborted.')
-
-    def _display_from_interpreter(self):
-        server = Server(json=self.saved_json_file)
-        print '''Your visualization is being rendered at
-                 http://localhost:%s/
-                 Visit the url in your webgl compatible browser
-                 to see the animation in full glory''' % (server.port)
-        server.run()
-
-    def _display_from_ipython(self):
-        # This is a hack using IPython BackgroundJobs
-        # module. Once we have an IPython2.0 release
-        # It can be modified to display visualizations
-        # in IPython output cell itself.
-        server = Server(json=self.saved_json_file)
-        jobs = bg.BackgroundJobManager()
-        jobs.new('server.run()')
-
-        print '''
-        Your visualization is being rendered at
-        http://localhost:%s/
-        Opening the visualization in new tab...'''%(server.port)
-        webbrowser.open("http://localhost:%s/"%server.port)
->>>>>>> 72a887c8
 
     def display(self):
         """
