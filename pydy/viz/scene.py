#!/usr/bin/env python

# standard library
from __future__ import division
import os
import json
import distutils
import distutils.dir_util
import datetime
from collections import OrderedDict
from pkg_resources import parse_version

# external
from sympy import latex
from sympy.physics.mechanics import ReferenceFrame, Point

# local
from .camera import PerspectiveCamera
from .server import run_server
from .light import PointLight
from ..system import System

__all__ = ['Scene']

try:
    import IPython
    from IPython.html import widgets
    from IPython.display import display, Javascript

    ipy_ver = parse_version(IPython.__version__)
    if ipy_ver < parse_version('2.0'):
        raise ImportWarning('PyDy supports IPython >= 2.0.0, while you have ' +
                            'IPython ' + IPython.__version__ + ' installed. ' +
                            'IPython related functionalities will not be ' +
                            'available')
        ipython_less_than_3 = None
    elif ipy_ver >= parse_version('2.0') and ipy_ver < parse_version('3.0'):
        ipython_less_than_3 = True
    else:  # ipython >= 3.0
        ipython_less_than_3 = False

except ImportError:
    IPython = None
    ipython_less_than_3 = None


class Scene(object):
    """The Scene class holds all the data required for the visualizations
    animation of a system.

    It has methods for inputting the numerical data from the numerical
    integrations of Equations of Motions and convert them to JSON values,
    which can be then parsed by Javascripts(webgls).

    A scene object takes a ReferenceFrame, and a Point as required
    arguments. The reference_frame and point act as the inertial frame and
    origin with respect to which all objects are oriented and rendered in
    the visualizations

    A scene needs to be supplied with visualization_frames, Cameras, and
    Light objects, as optional arguments.

    """
    def __init__(self, reference_frame, origin, *visualization_frames,
                 **kwargs):
        """Initializes a Scene instance.

        Parameters
        ==========
        reference_frame : ReferenceFrame
            All the transformations would be carried out with respect to
            this reference frame.
        origin : Point
            All the transformations would be carried out with respect to
            this point.
        visualization_frames : VisualizationFrame
            One or more visualization frames which are to be visualized in
            the scene.
        name : str, optional
            Name of Scene object.
        camera : Camera, optional
            The camera with which to display the object. Default is
            PerspectiveCamera, with reference_frame and origin same as
            defined for this scene.
        """

        self.reference_frame = reference_frame
        self.origin = origin
        self.visualization_frames = list(visualization_frames)
        self._system = None

        try:
            self.name = kwargs['name']
        except KeyError:
            self.name = 'unnamed'

        try:
            self.cameras = kwargs['cameras']
        except KeyError:
            camera_point = self.origin.locatenew('p_camera', 10 *
                                                 self.reference_frame.z)
            self.cameras = [PerspectiveCamera('DefaultCamera',
                                              self.reference_frame,
                                              camera_point)]

        try:
            self.lights = kwargs['lights']
        except KeyError:
            light_point = self.origin.locatenew('p_light', 10 *
                                                self.reference_frame.z)
            self.lights = [PointLight('DefaultLight', self.reference_frame,
                                      light_point)]

    @property
    def name(self):
        """Returns the name of the scene."""
        return self._name

    @name.setter
    def name(self, new_name):
        """Sets the name of the scene."""
        if not isinstance(new_name, str):
            raise TypeError("'name' should be a valid string.")
        else:
            self._name = new_name

    @property
    def origin(self):
        """Returns the origin point of the scene."""
        return self._origin

    @origin.setter
    def origin(self, new_origin):
        """Sets the origin point of the scene."""
        if not isinstance(new_origin, Point):
            raise TypeError("'origin' should be a valid Point object.")
        else:
            self._origin = new_origin

    @property
    def reference_frame(self):
        """Returns the base reference frame of the scene."""
        return self._reference_frame

    @reference_frame.setter
    def reference_frame(self, new_reference_frame):
        """Sets the base reference frame for the scene."""
        if not isinstance(new_reference_frame, ReferenceFrame):
            raise TypeError("'reference_frame' should be a valid "
                            "ReferenceFrame object.")
        else:
            self._reference_frame = new_reference_frame

    def generate_visualization_json(self, dynamic_variables,
                                    constant_variables, dynamic_values,
                                    constant_values, fps=30,
                                    outfile_prefix=None):
        """Creates two JSON files in the current working directory. One
        contains the scene information and one contains the simulation data.

        Parameters
        ==========
        dynamic_variables : sequence of SymPy functions of time, len(m)
            The variables representing the state of the system. They should
            be in the same order as ``dynamic_values``.
        constant_variables : sequence of SymPy symbols, len(p)
            The variables representing the constants in the system. They
            should be in the same order as ``constant_variables``.
        dynamic_values : ndarray, shape(n, m)
            The trajectories of the states.
        constant_values : ndarray, shape(p,)
            The numerical values of the constants.
        fps : int, optional, default=30
            Frames per second at which animation should be displayed. Please
            not that this should not exceed the hardware limit of the
            display device to be used. Default is 30fps.
        outfile_prefix : str, optional, default=None
            A prefix for the JSON files. The files will be named as
            `outfile_prefix_scene_desc.json` and
            `outfile_prefix_simulation_data.json`. If not specified a
            timestamp shall be used as the prefix.


        """

        # TODO : The colons need to be removed from this file name.
        if outfile_prefix is None:
            timestamp = str(datetime.datetime.now())
            outfile_prefix = "_".join(timestamp.split(".")[0].split(" "))

        self._scene_json_file = outfile_prefix + "_scene_desc.json"
        self._simulation_json_file = outfile_prefix + "_simulation_data.json"

        constant_map = dict(zip(constant_variables, constant_values))
        # TODO : This assumes that all constants have unique strings and
        # that they are valid strings for the JSON file.
        constant_map_for_json = {str(k): v for k, v in constant_map.items()}

        self._simulation_data_dict = \
            self.generate_simulation_dict(dynamic_variables,
                                          constant_variables,
                                          dynamic_values,
                                          constant_values)

        self._scene_data_dict = \
            self.generate_scene_dict(constant_map=constant_map)

        self._scene_data_dict["simulationData"] = self._simulation_json_file
        # NOTE : Python 3 division is imported at the top of the file so
        # this will be a float.
        self._scene_data_dict["timeDelta"] = 1 / fps
        self._scene_data_dict["timeSteps"] = dynamic_values.shape[0]
        self._scene_data_dict["constant_map"] = constant_map_for_json

        with open(self._scene_json_file, 'w') as scene_data_outfile:
            scene_data_outfile.write(json.dumps(self._scene_data_dict,
                                                indent=4,
                                                separators=(',', ': ')))

        with open(self._simulation_json_file, 'w') as simulation_data_outfile:
            simulation_data_outfile.write(json.dumps(
                self._simulation_data_dict, indent=4,
                separators=(',', ': ')))

    def generate_scene_dict(self, constant_map={}):
        """Generates a dictionary containing all of the information needed
        to build the scene.

        Parameters
        ==========
        constant_map : dictionary
            A map of symbolic constants to numerical values. This is
            typically used if there are symbolics in the parameters of the
            Shape objects.

        Returns
        =======
        scene_info : dictionary

        """

        self._scene_info = {}
        self._scene_info["source"] = "PyDy"
        self._scene_info["name"] = self.name
        self._scene_info["newtonian_frame"] = str(self.reference_frame)
        # TODO : This should be accomodated in scene instead of width/height
        # of scene.
        self._scene_info["workspaceSize"] = 0.2

        self._scene_info["objects"] = {}
        self._scene_info["cameras"] = {}
        self._scene_info["lights"] = {}

        for frame in self.visualization_frames:
            _object_info = frame.generate_scene_dict(constant_map=constant_map)
            self._scene_info["objects"].update(_object_info)

        for camera in self.cameras:
            _object_info = camera.generate_scene_dict()
            self._scene_info["cameras"].update(_object_info)

        for light in self.lights:
            _object_info = light.generate_scene_dict()
            self._scene_info["lights"].update(_object_info)

        return self._scene_info

    def generate_simulation_dict(self, dynamic_variables,
                                 constant_variables, dynamic_values,
                                 constant_values):
        """Returns a dictionary containing all of the simulation
        information. It consists of all the simulation data along with
        references to the objects, for allowing motion to the objects in the
        PyDy visualizer.

        Parameters
        ==========
        dynamic_variables : sequence of SymPy functions of time, len(m)
            The variables representing the state of the system. They should
            be in the same order as ``dynamic_values``.
        constant_variables : sequence of SymPy symbols, len(p)
            The variables representing the constants in the system. They
            should be in the same order as ``constant_variables``.
        dynamic_values : ndarray, shape(n, m)
            The trajectories of the states.
        constant_values : ndarray, shape(p,)
            The numerical values of the constants.

        Returns
        =======
        simulation_info : dictionary

        Notes
        =====

        This method must be called before ``generate_scene_dict``.

        """
        self._simulation_info = {}

        for frame in self.visualization_frames:
            frame.generate_transformation_matrix(self.reference_frame,
                                                 self.origin)
            frame.generate_numeric_transform_function(dynamic_variables,
                                                      constant_variables)
            frame.evaluate_transformation_matrix(dynamic_values,
                                                 constant_values)

            self._simulation_info.update(frame.generate_simulation_dict())

        for camera in self.cameras:
            camera.generate_transformation_matrix(self.reference_frame,
                                                  self.origin)
            camera.generate_numeric_transform_function(dynamic_variables,
                                                       constant_variables)
            camera.evaluate_transformation_matrix(dynamic_values,
                                                  constant_values)

            self._simulation_info.update(camera.generate_simulation_dict())

        for light in self.lights:
            light.generate_transformation_matrix(self.reference_frame,
                                                 self.origin)
            light.generate_numeric_transform_function(dynamic_variables,
                                                      constant_variables)
            light.evaluate_transformation_matrix(dynamic_values,
                                                 constant_values)

            self._simulation_info.update(light.generate_simulation_dict())

        # TODO : This is bad practice. The method should either return the
        # data or mutate the object, but not both.
        return self._simulation_info

    def generate_visualization_json_system(self, system, **kwargs):
        """Creates the visualization JSON files for the provided system.

        Parameters
        ==========
        system : pydy.system.System
            A fully developed PyDy system that is prepared for the
            ``.integrate()`` method.

        Notes
        =====
        The optional keyword arguments are same as the
        ``generate_visualization_json`` method.

        """
        if not isinstance(system, System):
            msg = "{} should be a valid pydy.System object".format(system)
            raise TypeError(msg)
        else:
            self._system = system

        self.generate_visualization_json(system.states,
                                         system.constants.keys(),
                                         system.integrate(),
                                         system.constants.values(), **kwargs)

    def create_static_html(self, overwrite=False, silent=False):
        """Creates a directory named ``static`` in the current working
        directory which contains all of the HTML, CSS, and Javascript files
        required to run the vizualization application. To run the
        application, navigate into the ``static`` directory and start a
        webserver from that directory, e.g.::

            $ python -m SimpleHTTPServer

        Now, in a WebGL compliant browser, navigate to::

            http://127.0.0.1:8000

        to view and interact with the visualization.

        This method can also be used to output files for embedding the
        visualizations in static webpages. Simply copy the contents of
        static directory in the relevant directory for embedding in a static
        website.

        Parameters
        ----------
        overwrite : boolean, optional, default=False
            If True, the directory named ``static`` in the current working
            directory will be overwritten.
        silent : boolean, optional, default=False
            If True, no messages will be displayed to STDOUT.

        """

        dst = os.path.join(os.getcwd(), 'static')

        if os.path.exists(dst) and overwrite is False:
            ans = raw_input("The 'static' directory already exists. Would "
                            + "you like to overwrite the contents? [y|n]\n")
            if ans == 'y':
                distutils.dir_util.remove_tree(dst)
            else:
                if not silent:
                    print "Aborted!"
                return

        src = os.path.join(os.path.dirname(__file__), 'static')

        if not silent:
            print("Copying static data.")
        distutils.dir_util.copy_tree(src, dst)

        if not silent:
            print("Copying Simulation data.")

        _scene_outfile_loc = os.path.join(os.getcwd(), 'static',
                                          self._scene_json_file)
        _simulation_outfile_loc = os.path.join(os.getcwd(), 'static',
                                               self._simulation_json_file)
        scene_outfile = open(_scene_outfile_loc, "w")
        simulation_outfile = open(_simulation_outfile_loc, "w")

        scene_outfile.write(json.dumps(self._scene_data_dict, indent=4,
                                       separators=(',', ': ')))
        scene_outfile.close()
        simulation_outfile.write(json.dumps(self._simulation_data_dict,
                                            indent=4,
                                            separators=(',', ': ')))
        simulation_outfile.close()

        if not silent:
            print("To view the visualization, open {}".format(
                  os.path.join(dst, 'index.html')) +
                  " in a WebGL compliant browser.")

    def remove_static_html(self, force=False):
        """Removes the ``static`` directory from the current working
        directory.

        Parameters
        ----------
        force : boolean, optional, default=False
            If true, no warning is issued before the removal of the
            directory.

        """
        if not os.path.exists('static'):
            print "All Done!"
            return

        if not force:
            ans = raw_input("Are you sure you would like to delete the " +
                            "'static' directory? [y|n]\n")
            if ans == 'y':
                force = True

        if force:
            distutils.dir_util.remove_tree(os.path.join(os.getcwd(),
                                                        'static'))
            print "All Done!"
        else:
            print "aborted!"

    def display(self):
<<<<<<< HEAD
        """
        It is called from python interpreter or
        IPython interpreter(not notebook) and runs a server to
        serve visualization from pydy/viz/static after moving scene and
        simulation files there. Any webgl compliant browser can be used
        for viewing the visualizations.

        The simulation data is used from this scene, hence
        all simulation data generation methods should be called before
        calling this method
        """
        static_dir = os.path.join(os.path.dirname(__file__), 'static')
        # Copy scene and simulation files into pydy/viz/static
        os.rename(os.path.join(os.getcwd(), self.scene_json_file),
                  os.path.join(static_dir, self.scene_json_file))
        os.rename(os.path.join(os.getcwd(), self.simulation_json_file),
                  os.path.join(static_dir, self.simulation_json_file))
        run_server(scene_file=self.scene_json_file, directory=static_dir)

    def display_ipython(self):
        """
        Method to display the visualization inside the
        IPython notebook. It is only supported by IPython
        versions>=2.0.0
=======
        """Displays the scene in the default webbrowser."""
        self.create_static_html()
        run_server(scene_file=self._scene_json_file)

    def _rerun_button_callback(self, btn):
        """Callback for the "Rerun Simulation" button. When executed the
        parameter values are collected from the text input widgets and used
        in a new simulation of the model."""

        if ipython_less_than_3:
            btn.add_class('disabled')
        else:
            btn._dom_classes = ['btn-info', 'active', 'disabled']

        btn.description = 'Rerunning Simulation...'

        original_scene_file = self._scene_json_file
        original_constants = self._system.constants
        try:
            self._system.constants = {s: w.value for s, w in
                                      self._constants_text_widgets.items()}
            self.generate_visualization_json_system(self._system)
        except:
            print('Simulation rerun failed, using previous simulation data.')
            # If the simulation fails for any reason we revert everything
            # back to the previous state, including filling the text widgets
            # with the previous values of the constants. The _scene_info and
            # _simulation_data dicts may be in a bad state, but that should
            # be ok, because generate_visualiation_json will have to be run
            # again for anything new to happen.
            self._scene_json_file = original_scene_file
            self._system.constants = original_constants
            self._fill_constants_widgets()

        self.create_static_html(overwrite=True, silent=True)

        js_tmp = 'jQuery("#json-input").val("{}");'
        js = js_tmp.format('static/' + self._scene_json_file)
        display(Javascript(js))
        display(Javascript('jQuery("#simulation-load").click()'))

        if ipython_less_than_3:
            btn.remove_class('disabled')
        else:
            btn._dom_classes = ['btn-info', 'enabled']

        btn.description = self._rerun_button_desc

    def _fill_constants_widgets(self):
        """Fills up the constants widget with the current constants symbols
        and values."""

        for sym, init_val in self._system.constants.items():

            desc = latex(sym, mode='inline')

            if ipython_less_than_3:
                text_widget = widgets.FloatTextWidget(value=init_val,
                                                      description=desc)
            else:
                text_widget = widgets.FloatText(value=init_val,
                                                description=desc)

            self._constants_text_widgets[sym] = text_widget

    def _initialize_rerun_button(self):
        """Construct a button for controlling rerunning the simulations."""

        if ipython_less_than_3:
            self._rerun_button = widgets.ButtonWidget()
            self._rerun_button.add_class('btn-info')
        else:
            self._rerun_button = widgets.Button()
            self._rerun_button._dom_classes = ['btn-info']

        self._rerun_button_desc = "Rerun Simulation"
        self._rerun_button.description = self._rerun_button_desc

        self._rerun_button.on_click(self._rerun_button_callback)

    def display_ipython(self):
        """Displays the scene using an IPython widget inside an IPython
        notebook cell.

        Notes
        =====
        IPython widgets are only supported by IPython versions >= 2.0.0.

>>>>>>> 43c45fa5
        """

        # Raise error whenever display_ipython() is called and IPython is
        # not installed or IPython < '2.0.0'
        if IPython is None:
            raise ImportError('IPython is not installed but is required. ' +
                              'Please install IPython >= 2.0 and try again')
        elif ipython_less_than_3 is None:
            raise ImportError('You have IPython ' + IPython.__version__ +
                              ' installed but PyDy supports IPython >= 2.0.0' +
                              'Please update IPython and try again')

        self.create_static_html(silent=True)

        # Only create the constants input boxes and the rerun simulation
        # button if the scene was generated with a System.
        if self._system is not None:

            # Construct a container that holds all of the constants input
            # text widgets.
            if ipython_less_than_3:
                self._constants_container = widgets.ContainerWidget()
                self._constants_container.set_css({"max-height": "10em",
                                                   "overflow-y": "scroll",
                                                   "display": "block"})
            else:
                self._constants_container = widgets.Box()
                self._constants_container._css = [("canvas", "width",
                                                   "100%")]

            self._constants_text_widgets = OrderedDict()
            self._fill_constants_widgets()
            # Add all of the constants widgets to the container.
            self._constants_container.children = \
                self._constants_text_widgets.values()

            self._initialize_rerun_button()

            display(self._constants_container)
            display(self._rerun_button)

        with open("static/index_ipython.html", 'r') as html_file:
            html = html_file.read()

        html = html.format(load_url='static/' + self._scene_json_file)

        if ipython_less_than_3:
            self._html_widget = widgets.HTMLWidget(value=html)
            self._html_widget.set_css({"display": "block",
                                       "float": "left"})
        else:
            self._html_widget = widgets.HTML(value=html)

        display(self._html_widget)<|MERGE_RESOLUTION|>--- conflicted
+++ resolved
@@ -458,32 +458,6 @@
             print "aborted!"
 
     def display(self):
-<<<<<<< HEAD
-        """
-        It is called from python interpreter or
-        IPython interpreter(not notebook) and runs a server to
-        serve visualization from pydy/viz/static after moving scene and
-        simulation files there. Any webgl compliant browser can be used
-        for viewing the visualizations.
-
-        The simulation data is used from this scene, hence
-        all simulation data generation methods should be called before
-        calling this method
-        """
-        static_dir = os.path.join(os.path.dirname(__file__), 'static')
-        # Copy scene and simulation files into pydy/viz/static
-        os.rename(os.path.join(os.getcwd(), self.scene_json_file),
-                  os.path.join(static_dir, self.scene_json_file))
-        os.rename(os.path.join(os.getcwd(), self.simulation_json_file),
-                  os.path.join(static_dir, self.simulation_json_file))
-        run_server(scene_file=self.scene_json_file, directory=static_dir)
-
-    def display_ipython(self):
-        """
-        Method to display the visualization inside the
-        IPython notebook. It is only supported by IPython
-        versions>=2.0.0
-=======
         """Displays the scene in the default webbrowser."""
         self.create_static_html()
         run_server(scene_file=self._scene_json_file)
@@ -572,7 +546,6 @@
         =====
         IPython widgets are only supported by IPython versions >= 2.0.0.
 
->>>>>>> 43c45fa5
         """
 
         # Raise error whenever display_ipython() is called and IPython is
